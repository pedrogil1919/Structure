'''
Created on 28 ene. 2021

@author: pedro.gil@uah.es

Definition of the actuator connecting the wheel to the main structure.

'''

from enum import Enum

import numpy
import cv2

from physics.wheel_state import MAX_GAP
from physics.wheel import Wheel
from structure.joint import Joint

# Possible positions for an actuator:
#   - UpperBound.
#   - LowerBound.
#   - Center: A position between the upper and lower bound.
 
class ActuatorState(Enum):
    ExitUpperBound = 1
    UpperBound = 2
    Center = 3
    LowerBound = 4
    ExitLowerBound = 5


# =============================================================================
# Wheel actuator definition:
# =============================================================================

class WheelActuator:
    """
    Class to store actuator information, including its corresponding ending
    wheel and joint to the structure.
    
    """

    def __init__(self, position, length, height, radius, base, stairs):
        """Constructor:
        
        Parameters:
        position -- Horizontal distance with respect to the left side of the
            structure
        length -- Valid range of the actuator.
        height -- Total height (from the top to the center of the wheel).
        radius --Radius of the ending wheel.
        base -- Main structure base that holds the actuator.
        stairs -- Physics structure to check collisions between a wheel and a
            step.
            
        """
        # Current position and state of the linear actuator.
        self.d = 0.0
        self.state = ActuatorState.LowerBound
        # Valid range of the actuator.
        self.LENGTH = length
        # Total length (from upper joint to the floor).
        self.HEIGHT = height
        # Create a joint to join the actuator to the main base.
        self.JOINT = Joint(base, position)
        # and create the ending wheel.
        # NOTE: The wheel construction checks whether the new created wheel is
        # place in a valid position. If not correct, it raises a ValueError
        # exception.
        self.WHEEL = Wheel(radius, stairs, self.JOINT.position(height))

    def shift_actuator(self, distance):
        """Shift the actuator and update its state.
        
        This function check if the actuator is in a valid or invalid position.
        However, in case of failure, the function does not place the actuator
        back to its original position, so that the actuator is left in an
        invalid. The calling function have to do the correction.
        
        Parameters:
        distance -- Distance to move the actuator.
        
        """
        # Shift actuator.
        # NOTE: This function does not check whether the shift is possible. 
        # Calling function MUST check the position, using check_actuator
        # function.
        self.d += distance
        if self.d < -MAX_GAP:
            # The actuator get out of the lower bound (not valid).
            self.state = ActuatorState.ExitLowerBound
        elif self.d > self.LENGTH + MAX_GAP:
            # The actuator reached the upper bound (not valid).
            self.state = ActuatorState.ExitUpperBound
        elif self.d < MAX_GAP:
            self.state = ActuatorState.LowerBound
        elif self.d > self.LENGTH - MAX_GAP:
            self.state = ActuatorState.UpperBound
        else:
            self.state = ActuatorState.Center
        
    def shift_actuator_proportional(self, distance):
        """Shift the actuator a value proportional to the position with
        respect to the whole structure.
        
        This function must be used when inclining the structure. See function
        shift_actuator for more info. 
        
         Parameters:
         distance -- Absolute distance (the actual value to move is 
           proportional to this value.
           
        """
        # Compute the actual value to move the actuator.
        prop_distance = self.JOINT.proportional_lift(distance)
        # Move the actuator.
        self.shift_actuator(prop_distance)

    def distance_to_stable(self):
<<<<<<< HEAD
        """Compute the distance to place the wheel in a stable position
        
        See wheel.distance_to_stable for more info.
        
        """
        # Compute actual position for the wheel.
=======
        """Compute the distance to place the wheel in a stable position.
        
        See wheel.distance_to_stable.
        
        """
>>>>>>> 71dc38ed
        cx, cy = self.JOINT.position(self.HEIGHT+self.d)
        # And return the required distance.
        return self.WHEEL.distance_to_stable(cx, cy)
    
    def check_actuator(self):
        """Check if the actuator is in a valid position.
        
        This function check both, if the actuator is inside is range of 
        actuation, and if the wheel is in a valid position.
        
        Returns:
        - True if everything is in a valid position. False otherwise.
        - If False, returns the horizontal distance to place the wheel back to
            a valid position.
        - If False, returns the vertical distance to place the wheel and the
            actuator back to a valid position. This is the maximum distance
            (in absolute value) between the wheel error and the actuator error.
        - If False, returns also the distance to place the actuator in a valid
            position. If the actuator error is greater than the wheel error,
            this value is the same than the previous value. This is needed for
            incline fuction, because this function need to differenciate
            between wheel and actuator error.
        
        """
        # Check if the wheel is in a valid position.
        position = self.JOINT.position(self.HEIGHT+self.d)
        check, h_err, v_err = self.WHEEL.check_wheel(position)
        # Change the sign to the vertical error, since wheel error is measured
        # upwards, while actuator error is downwards (see 
        # actuator_sign_criteria.svg):
        v_err = -v_err
        # Check if the actuator has reached one of its bounds.
        a_err = 0.0
        if self.state == ActuatorState.ExitLowerBound:
            # The actuator has gone out of its lower bound.
            check = False
            a_err = -self.d
            v_err = a_err
        elif self.state == ActuatorState.ExitUpperBound:
            # The actuator has gone out if its upper bound. In this case, we
            # have to check also if the wheel is in a valid position with
            # respect to the stair, and get the maximum of both.
            check = False
            a_err = self.LENGTH - self.d
            v_err = min([v_err, a_err])
         
        return check, h_err, v_err, a_err

    def ground(self):
        """Return True if its ending wheel is lying on an horizontal surface.
        
        """
        position = self.JOINT.position(self.HEIGHT+self.d)
        return self.WHEEL.ground(position)

    # =========================================================================
    # Drawing functions.
    # =========================================================================
    # Actuator colors and widths.
    HOUSING_COLOR = (0xB3, 0xB3, 0xB3)
    ACT_COLOR = (0x00, 0x00, 0x00)
    LIMIT_COLOR = (0x00, 0x00, 0xFF)
    ACT_MIDWIDTH = 4
    HOUSING_MIDWIDTH = 10

    def draw(self, origin, image, scale, shift):
        """Draw the actuator.
        """
        # Get joint position:
        hx0, hy0 = self.JOINT.position(0)
        # Bottom of the housing
        hy1 = hy0-self.LENGTH
        # Top of the actuator.
        hy2 = hy0-self.d
        # Bottom of the actuator.
        hy3 = hy0-self.HEIGHT-self.d

        # Draw actuator wheel.
        self.WHEEL.draw(origin, image, (hx0, hy3), scale, shift)

        # Draw actuator housing:
        cx1 = numpy.float32(scale*(origin[0]+hx0-self.HOUSING_MIDWIDTH))
        cy1 = numpy.float32(scale*(origin[1]-hy0))
        cx2 = numpy.float32(scale*(hx0+origin[0]+self.HOUSING_MIDWIDTH))
        cy2 = numpy.float32(scale*(origin[1]-hy1))
        cv2.rectangle(image, (cx1, cy1), (cx2, cy2), self.HOUSING_COLOR,
                      cv2.FILLED, cv2.LINE_AA, shift)

        # Draw actuator bar:
        cx1 = numpy.float32(scale*(origin[0]+hx0-self.ACT_MIDWIDTH))
        cy1 = numpy.float32(scale*(origin[1]-hy2))
        cx2 = numpy.float32(scale*(hx0+origin[0]+self.ACT_MIDWIDTH))
        cy2 = numpy.float32(scale*(origin[1]-hy3))
        cv2.rectangle(image, (cx1, cy1), (cx2, cy2), self.ACT_COLOR,
                      cv2.FILLED, cv2.LINE_AA, shift)
        # Draw a mark if the actuator is at either end:
        if self.state != ActuatorState.Center:
            px = numpy.float32(scale*(origin[0]+hx0))
            cv2.circle(image, (px, cy1), int(4*scale), self.LIMIT_COLOR, -1,
                       cv2.LINE_AA, shift)
            
###############################################################################
# End of file.
###############################################################################
#     def shift_actuator(self):
#         """Shift the actuator.
#         
#         This function 
#         
#         """
#         # Get wheel center coordinates.
#         hx0, hy0 = self.JOINT.position(self.HEIGHT+self.d)
#         # Check if the wheel can be moved.
#         return self.WHEEL.move_wheel( (hx0, hy0) )



#     def shift_actuator_from_horizontal(self, distance, front):
#         """Compute the proportional shift of an actuator to get a horizontal
#         shift of a wheel when inclining the structure.
#         
#         Returns the proportional actuator shift
#         Parameters:
#         distance -- horizontal distance to move.
#         front -- see function incline in wheelchair.structure.
#         
#         """
#         # Compute the absolute vertical distance.
#         y = self.JOINT.lift_from_horizontal_motion(distance, front)
#         # And convert it to proportional.
#         y1 = self.JOINT.inverse_prop_lift(y)
#         return y1

#     def get_wheel_distances(self):
#         """Returns the distances of the ending wheel to the stair.
#         
#         See stair.set_distances function, and getDistances.svg.
#         
#         """
#         cx, cy = self.JOINT.position(self.HEIGHT+self.d)
#         return self.WHEEL.get_distances(cx, cy)
#     
#     def state(self):
#         """Return the state of the actuator with respect to its range of
#         operation.
#         
#         See ActuatorState function for more information.
#         
#         """
#         if -MAX_GAP < self.d < +MAX_GAP:
#             return ActuatorState.UpperBound
#         if -MAX_GAP < self.d - self.LENGTH < +MAX_GAP:
#             return ActuatorState.LowerBound
#         return ActuatorState.Center   <|MERGE_RESOLUTION|>--- conflicted
+++ resolved
@@ -3,7 +3,7 @@
 
 @author: pedro.gil@uah.es
 
-Definition of the actuator connecting the wheel to the main structure.
+Definition of the actuator connecting the wheel to the main base.
 
 '''
 
@@ -61,18 +61,23 @@
         self.LENGTH = length
         # Total length (from upper joint to the floor).
         self.HEIGHT = height
-        # Create a joint to join the actuator to the main base.
+        # Create a joint to join it to the main base.
         self.JOINT = Joint(base, position)
         # and create the ending wheel.
         # NOTE: The wheel construction checks whether the new created wheel is
-        # place in a valid position. If not correct, it raises a ValueError
-        # exception.
+        # place in a valid position. If false, it raise a ValueError exception.
         self.WHEEL = Wheel(radius, stairs, self.JOINT.position(height))
 
     def shift_actuator(self, distance):
-        """Shift the actuator and update its state.
-        
-        This function check if the actuator is in a valid or invalid position.
+        """Shift the actuator and check if its validity.
+        
+        Return True when the actuator can reach the required position.
+        If not, return False, along with the correction needed to place
+        the actuator in a valid position.
+        The function can fail when:
+        - The actuator reach either the upper or the lower limit.
+        - The ending wheel touches the ground.
+        
         However, in case of failure, the function does not place the actuator
         back to its original position, so that the actuator is left in an
         invalid. The calling function have to do the correction.
@@ -103,9 +108,10 @@
         """Shift the actuator a value proportional to the position with
         respect to the whole structure.
         
-        This function must be used when inclining the structure. See function
-        shift_actuator for more info. 
-        
+        This function must be used when inclining the structure. Return True if
+        it succeed (see function shift_actuator), or False otherwise. In this
+        case, it also returns the proportional value to correct the actuator to
+        a valid position.
          Parameters:
          distance -- Absolute distance (the actual value to move is 
            proportional to this value.
@@ -117,20 +123,12 @@
         self.shift_actuator(prop_distance)
 
     def distance_to_stable(self):
-<<<<<<< HEAD
         """Compute the distance to place the wheel in a stable position
         
         See wheel.distance_to_stable for more info.
         
         """
         # Compute actual position for the wheel.
-=======
-        """Compute the distance to place the wheel in a stable position.
-        
-        See wheel.distance_to_stable.
-        
-        """
->>>>>>> 71dc38ed
         cx, cy = self.JOINT.position(self.HEIGHT+self.d)
         # And return the required distance.
         return self.WHEEL.distance_to_stable(cx, cy)
