"""
Created on 28 ene. 2021

@author: pedro.gil@uah.es

Definition of the part of the structure that fix the actuator to the main base.
This module implements the trigonometric computation to calculate the position
of an actuator according to the structure inclination.
"""

from math import cos, sin, sqrt

from physics.wheel_state import MAX_GAP


class Joint:
    """Define the joint of an actuator with the structure."""

    def __init__(self, structure_position, position):
        """Constructor:

        Arguments:
        structure_position -- Reference to the actual position of the base that
          hold the joint. Used to compute absolute coordinates from the offset
          of the joint with respect to the base origin.
        relative_position -- Horizontal distance of the actuator to the back
            side of the structure with respect to its width.
        """
        self.structure_position = structure_position
        self.relative_position = position / structure_position.WIDTH

    def position(self, height=0):
        """Return the (x, y) position of a given point along the actuator.

        Arguments:
        height -- Vertical distance from the required point to the joint.
        """
        # Get actual coordinates.
<<<<<<< HEAD
        x = shift + self.x * cos(angle)
        y = elevation - height + self.x * sin(angle)
=======
        angle = self.structure_position.angle
        x = self.structure_position.horizontal + \
            self.structure_position.WIDTH * self.relative_position * cos(angle)
        y = self.structure_position.vertical - height + \
            self.structure_position.WIDTH * self.relative_position * sin(angle)
>>>>>>> 91a6e1f1

        return x, y

    def proportional_lift(self, height):
        """Compute a lift when inclining the structure.

        When the structure inclines, each actuator need to shift a different
        height. This height is proportional to the distance of the actuator
        to the origin of the structure. This function computes the shift for an
        inner actuator when the outer actuator is shift the given distance when
        inclining the structure. This method is only used by the inner
        actuators.

        Arguments:
        height -- Height for the outer actuator, needed to compute the
            proportional height for this actuator.
        """
<<<<<<< HEAD
        return height * self.x / self.base.WIDTH
=======
        return height * self.relative_position
>>>>>>> 91a6e1f1

    def inverse_prop_lift(self, height):
        """Compute an inverse height when inclining the structure.

        The function computes the height the exterior actuators need to be
        shifted when one of the inner actuator is shifted the current height
        when inclining the structure. The values returned are:
          - Height for the front actuator.
          - Height for the rear actuator.

        This function can only be called for the interior actuators. For the
        exterior actuators this value will be 0 and infinity.
        """
<<<<<<< HEAD
        fr_height = height * self.base.WIDTH / self.x
        re_height = height * self.base.WIDTH / (self.base.WIDTH - self.x)
        return re_height, fr_height

    def lift_from_horizontal_motion(self, distance):
        """ Computes the inclination height to get a horizontal distance.

        When the structure inclines, all the actuators except one of them
        move horizontally. This function does the opposite, that is, how much
        the structure must incline to get a given horizontal motion for this
        actuator. Return the computed height.
        See lift_from_horizontal_motion.svg.

        Arguments:
        distance -- Horizontal distance
        rear -- If we incline from the rear the motion is different than if
            we incline from the front. For this reason, this argument specifies
            this.

        """
        # Get the current actuator coordinates. The actual height of the
        # actuator is not important. It is only important the difference in
        # height with respect to the rearmost point of the structure.
        d1, h1 = self.position(0.0)
        # The actual coordinates are obtained substracting the actual
        # coordinates of the origin of the structure.
        h1 -= self.base.elevation
        d1 -= self.base.position
        # The distance d2, that is, the position where we want to move the
        # actuator by inclining the structure, is obtaining adding the distance
        # we want to move the actuator.
        d2 = d1 + distance
        # Compute the total height (see lift_from_horizontal_motion.svg).
        try:
            h2 = sqrt(h1**2 + d1**2 - d2**2)
        except ValueError:
            # Note that the width of the structure is equal to sqrt(h1^2+d1^2).
            # If d2 is greater than this value, we are requiring to get a
            # distance greater to the current structure, so this is not
            # possible. In this case, the discriminant becomes negative. This
            # is not possible to happen, but can be due to rounding errors. In
            # this case, set h2 to 0 is the better solution.
            # The other limit is when d2 -> 0. That means that the structure
            # is completely vertical, which is also impossible. Nevertheless,
            # it is not neccesary to control this error, since this should be
            # detected previously.
            h2 = 0.0
        # The value of h2 must be the same than h1.
        # TODO: In the limit (when the structure in completely horizontal),
        # this function can give the opposite sign. Revise, altough in the
        # limit, it is possible that this function in never called.
        if h1 < 0:
            h2 = -h2
        h = h2 - h1
        return h
=======
        fr_height = height / self.relative_position
        re_height = height / (1 - self.relative_position)
        return fr_height, re_height
>>>>>>> 91a6e1f1

###############################################################################
# End of file.
###############################################################################<|MERGE_RESOLUTION|>--- conflicted
+++ resolved
@@ -36,16 +36,11 @@
         height -- Vertical distance from the required point to the joint.
         """
         # Get actual coordinates.
-<<<<<<< HEAD
-        x = shift + self.x * cos(angle)
-        y = elevation - height + self.x * sin(angle)
-=======
         angle = self.structure_position.angle
         x = self.structure_position.horizontal + \
             self.structure_position.WIDTH * self.relative_position * cos(angle)
         y = self.structure_position.vertical - height + \
             self.structure_position.WIDTH * self.relative_position * sin(angle)
->>>>>>> 91a6e1f1
 
         return x, y
 
@@ -63,11 +58,7 @@
         height -- Height for the outer actuator, needed to compute the
             proportional height for this actuator.
         """
-<<<<<<< HEAD
-        return height * self.x / self.base.WIDTH
-=======
         return height * self.relative_position
->>>>>>> 91a6e1f1
 
     def inverse_prop_lift(self, height):
         """Compute an inverse height when inclining the structure.
@@ -81,10 +72,9 @@
         This function can only be called for the interior actuators. For the
         exterior actuators this value will be 0 and infinity.
         """
-<<<<<<< HEAD
-        fr_height = height * self.base.WIDTH / self.x
-        re_height = height * self.base.WIDTH / (self.base.WIDTH - self.x)
-        return re_height, fr_height
+        fr_height = height / self.relative_position
+        re_height = height / (1 - self.relative_position)
+        return fr_height, re_height
 
     def lift_from_horizontal_motion(self, distance):
         """ Computes the inclination height to get a horizontal distance.
@@ -137,11 +127,6 @@
             h2 = -h2
         h = h2 - h1
         return h
-=======
-        fr_height = height / self.relative_position
-        re_height = height / (1 - self.relative_position)
-        return fr_height, re_height
->>>>>>> 91a6e1f1
 
 ###############################################################################
 # End of file.
