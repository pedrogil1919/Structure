--- conflicted
+++ resolved
@@ -114,15 +114,9 @@
             be a callable functions, whose arguments are the three dictionaries
             defined above, and raises a ValueError if not fulfill the
             constrains.
-<<<<<<< HEAD
         debug -- Debug option. If given, can be used in any point to draw
             the current state of the structure. It is a dictionary with the
             keys:
-=======
-        debug -- Debug option. If given, can be used it in any point to draw
-            the current state of the structure. It is a dictionary with the
-            following keys:
->>>>>>> 91a6e1f1
                 - graphics: Graphics module.
                 - simulator: Simulator module.
 
