'''
Created on 28 ene. 2021

@author: pedro.gil@uah.es

Module to define all the elements which composes the structure:
- Actuator (x4).
- Current position with respect to the environment.
- Current elevation with respect to the ground.

'''

from math import asin

from numpy import float32
import cv2

from structure.actuator import WheelActuator
from structure.pair import ActuatorPair


class Base:
    '''
    Class to the define the whole structure.
    '''


    def __init__(self, size, wheels, stairs):
        """Constructor:
        
        Parameters:
        size -- Dictionary with the dimensions of the structure:
            a, d, c -- Partial dimensions of the base (see paper)
            d -- Height of the structure (and length of actuators).
            g -- Gap between floor and lower base.
        wheels -- Dictionary with the radius of wheels:
            r1, r2, r3, r4 -- Wheels radius (can be different).
        stairs -- Physics structure for the stairs.
        
        """
        
        # Main distances of the structure.
        a = size['a']
        b = size['b']
        c = size['c']
        d = size['d']
        # NOTE: The distance g has nothing to do with the control module. It is
        # just for representation purposes.
        g = size['g']
        r1 = wheels['r1']
        r2 = wheels['r2']
        r3 = wheels['r3']
        r4 = wheels['r4']
        # Current vertical position.
        self.elevation = d+g
        # Current horizontal position.
        self.shift = 0.0
        # Angle of the structure (driven by L9 actuator, see paper).
        self.angle = 0.0
        # Create array of actuators.
        # NOTE: The total length of an actuator is equal to the height of the
        # structure (d), plus the gap between the floor and the lower base of
        # the structure (g), minus the wheel radius (r).
        # TODO: Comment
        self.REAR = ActuatorPair(
                WheelActuator(0, d, d+g-r1, r1, self, stairs),
                WheelActuator(a, d, d+g-r2, r2, self, stairs))
        self.FRNT = ActuatorPair(
                WheelActuator(a+b, d, d+g-r3, r3, self, stairs),
                WheelActuator(a+b+c, d, d+g-r4, r4, self, stairs))

        # Size of the structure.
        self.HEIGHT = d
        # Total width of the structure.
        Base.WIDTH = a+b+c
        
    ###########################################################################
    # MOTION FUNCTION
    ###########################################################################
    # Note for all motion functions:
    # When a given motion can not be completed for any cause (wheel collision
    # or wheel pair unstable), the corresponding function does not perform the
    # required motion, and returns the error distance, that is, if we call
    # the same function again substracting the distance returned, the motion
    # now can be completed, and the structure will be set at the limit. In
    # fact, the distance returned is of the opposite sign, so that, the correct
    # distance will be the required distance plus the distance returned by the
    # function.
    
    def check_position(self, distance):
        """General function to check the validity of the current position.
        
        After any structure motion, the position of the structure MUST be
        checked, since the functions performing the motion do not do any check.
        For this reason, this function must be called after any motion.
        The function returns two dictionaries with the following keys:
        - Dictionary 1 (for wheel collisions or actuators reaching the further
            than either limit.
            res: If True, the position is valid in terms of wheel or actuator
                collisions. In this case, only this key exists in the
                dictionary. In case of False, include these other keys:
            ver: Vertical distance for the error. That is, if we call again
                the same function adding the error returned in this key to the
                original distance, the function will succeed.
            hor: Similar to vertical, but for horizontal distances.
            act: When both the wheel collides vertically and the actuator 
                reaches its lower bound, the key 'ver' includes the largest of
                both distances. However, for some motions only the actuator
                error is needed. This value in returned in this key.
        - Dictionary 2 (for wheel pairs geting to an unstable position).
            res: If True, the position is valid in terms of wheel stability (at
                least one of the wheels of the pair is in a stable position).
                In this case, only this key exists in the dictionary. In case
                of False, include these other keys:
            dis: horizontal distance needed to advance the structure so that
                the one of the wheel pair is place back to a stable position.
        
        Parameters:
        distance: Value of the distance employed in the motion function that
          called this function. Only the sign of this value is important.
          
        """

        # Check if any wheel has collided with the stairs.      
        re_res_col, re_hor_col, re_ver_col, re_act = \
                self.REAR.check_collision(distance)
        fr_res_col, fr_hor_col, fr_ver_col, fr_act = \
                self.FRNT.check_collision(distance)
        # Check if any pair of wheels are not stable.
        re_res_stb, re_dis_stb = self.REAR.check_stable(distance)
        fr_res_stb, fr_dis_stb = self.FRNT.check_stable(distance)
        
        # Look for collisions;
        if re_res_col and fr_res_col:
            # No unstabilities. Everything is OK.
            col = {'res': True}
        else:
            # There is at least one collision. Find it and return the
            # distance.
            if re_res_col and not fr_res_col:
                # Only the front pair has collided.
                hor_col = fr_hor_col
                ver_col = fr_ver_col
                act = fr_act
            elif not re_res_col and fr_res_col:
                # Only the rear pair has collided.
                hor_col = re_hor_col
                ver_col = re_ver_col
                act = re_act
            else:
                # Both pairs of wheels have collided. Returns the maximum
                # distance of both pairs.
                if distance > 0:
                    # If the distance used in the motion is positive, it is
                    # clear that the correction must be negative. For that
                    # reason, the largest value is the minimum of both
                    # distances.
                    hor_col = min([re_hor_col, fr_hor_col])
                    ver_col = min([re_ver_col, fr_ver_col])
                    act = min([re_act, fr_act])
                else:
                    # And viceversa.
                    hor_col = max([re_hor_col, fr_hor_col])
                    ver_col = max([re_ver_col, fr_ver_col])
                    act = max([re_act, fr_act])
            col = {'res': False, 'ver': ver_col, 'hor': hor_col, 'act': act}
            
        # Look for unstabilities.
        if re_res_stb and fr_res_stb:
            # No unstabilities. Everything is OK.
            stb = {'res': True}
        else:
            # There is at least one unstability. Find it and return the
            # distance.
            if re_res_stb and not fr_res_stb:
                dis_stb = fr_dis_stb
            elif not re_res_stb and fr_res_stb:
                dis_stb = re_dis_stb
            else:
                # Both pairs of wheels are unstable. Returns the largest
                # distance of both pairs. See comment above.
                if distance > 0:
                    dis_stb = min([re_dis_stb, fr_dis_stb])
                else:
                    # And viceversa.
                    dis_stb =max([re_dis_stb, fr_dis_stb])
            stb = {'res': False, 'dis': dis_stb}
        
        return col, stb
      
    def advance(self, distance, check=True):
        """Advance the structure horizontally.
        
        Returns False if the structure can not be moved the required distance,
        for instance, because one of the wheels collides with a step. In this
        case, it also returns the distance that can be moved, that is, the
        distance of the closest wheel to the stair.
        
        Parameters:
        distance -- Horizontal distance to move (positive, move right).
        check -- If True, after performing the motion, check that the structure
          is still in a valid position. The False value is intended to place
          the structure back to a valid position after a wrong motion inside
          the own function.
        
        """
        # TODO: In some cases both collision and unstable wheel pair can happen
        # for two different wheels. In that case, this function will not work
        # because only check for one of then (first it checks collisions, and
        # only if no collision happens, it check for unstability). This can
        # only happens when we combine up and downstairs steps. If only up or
        # only down exist, this event can never happens.
        
        # Update structure position
        self.shift += distance
        if not check:
            return True, 0.0
        
        # From here on, check the validity of the motion.
        col, stb = self.check_position(distance)
        if col['res'] and stb['res']:
            # Everything is OK.
            return True, 0.0
        
        if not col['res'] and stb['res']:
<<<<<<< HEAD
            # Only collision detected.
            dis = col['hor']
        elif col['res'] and not stb['res']:
            # Only unstability detected.
            dis = stb['dis']
        else:
            # Both error happens. Get the larger of them.
=======
            # Only a collision happens.
            dis = col['hor']
        elif col['res'] and not stb['res']:
            # Only a unstability happens.
            dis = stb['dis']
        else:
            # Both collision ans unstability happens. Get the largest of both
            # distances.
>>>>>>> 71dc38ed
            if distance > 0:
                dis = min([col['hor'], stb['dis']])
            else: 
                dis = max([col['hor'], stb['dis']])
                
        # Set the structure back to its original position.
        self.advance(-distance, False)
        # Check that everything is OK again.
        col, stb = self.check_position(distance)
        if col['res'] and stb['res']:
            return False, dis
        raise RuntimeError("Error in advance structure")
    
    def elevate(self, distance, check=True):
        """Elevate (or take down) the whole structure.
         
        Returns False if the structure can not been elevated the complete
        distance. For returned values, see advance function.
         
        Parameters:
        distance -- Vertical distance to move (positive, structure move
            upwards.
        check -- See advance function.
                     
        """
        self.elevation += distance
        self.REAR.shift_actuator(True, True, distance)
        self.FRNT.shift_actuator(True, True, distance)
        
        if not check:
            return True, 0.0
        
        # Check if any of the actuators has reached one of its bounds.
        col, __ = self.check_position(distance)
        if col['res']:
            return True, 0.0
        dis = col['ver']

        # Leave the structure in its original position.
        self.elevate(-distance, False)
        # Check that everything is OK again.
        col, __ = self.check_position(distance)
        if col['res']:
            return False, dis
        raise RuntimeError("Error in elevate")
        
    def shift_actuator(self, index, distance, check=True):
        """Shift one actuator independently.
         
        Returns False if the actuator can not be moved the complete distance
        because the actuator reach one of its limits, or the ending wheel
        collides with the ground.
         
        Parameters:
        index -- Index of actuator (0-3)
        distance -- Distance to shift (positive, move downwards).
         
        """
        if index == 0:
            self.REAR.shift_actuator(True, False, distance)
        elif index == 1:
            self.REAR.shift_actuator(False, True, distance)
        elif index == 2:
            self.FRNT.shift_actuator(True, False, distance)
        elif index == 3:
            self.FRNT.shift_actuator(False, True, distance)
        
        if not check:
            return True, 0.0
        
        # Check if the actuator has reached one of its bounds.
        col, stb = self.check_position(distance)
        if not stb['res']:
            dis = -distance
        elif not col['res']:
            dis = col['ver']
        else:
            return True, 0.0
        
        # Leave the actuator in its original position.
        self.shift_actuator(index, -distance, False)        
        # Check that everything is OK again.
        col,stb = self.check_position(distance)

        if col['res'] and stb['res']:
            return False, dis
        raise RuntimeError("Error in shift actuator.")  
      
    def incline(self, distance, 
                elevate_rear=False, fix_front=False, check=True):
        """Incline the base of the structure.
         
        Returns False if the structure has not completed the whole motion due
        to any of the reasons explained within the code.
         
        Parameters:
        distance -- Vertical distance to move the exterior actuators (actuators
            0 or 3). The angle can be computed from this value and the length
            of the structure.
        elevate_rear -- If True, when inclining, the rear edge of the structure
            is elevated, while the front remains fixed, an vice versa.
        fix_front -- When inclining the structure, the gaps between wheels
            change, so that at least all wheels except one must move. If this
            parameter is True, the fixed wheel is the four one (front wheel).
            If False, the fixed one is the first (rear wheel).
        check -- See advance function.
             
        """
        # Current computations keep fixed the rear edge of the structure. To
        # change this and elevate the front edge instead, we simply have to
        # elevate the whole structure the same distance in the opposite way.
        if elevate_rear:
            self.elevation -= distance
            # Set the actuators to its new position before inclining. Note
            # that we need not check whether they are in a valid position
            # since it can happen that, even in an invalid position at this
            # step, the actuator can return back to a valid position after
            # the inclination.
            self.REAR.shift_actuator(True, True, -distance)
            self.FRNT.shift_actuator(True, True, -distance)

        # Get vertical coordinates of the outer joints to update structure
        # angle.
        __, y0 = self.REAR.REAR.JOINT.position(0)
        x3, y3 = self.FRNT.FRNT.JOINT.position(0)
        h = y3-y0
        # Update the angle taking into account the new height to lift.
        self.angle = asin( (h + distance) / self.WIDTH )
 
        # If we fix the rear wheel, the structure does not move (that is, the
        # reference frame does not move).
        # However, if we fix the front wheel, the reference frame does move,
        # and so, we need to compute that motion to leave the front wheel
        # fixed.
        x3d = 0.0
        if fix_front:
            # Compute the motion undergone by the front wheel.
            x3d, __ = self.FRNT.FRNT.JOINT.position(0)
            x3d -= x3
            # And move the structure in the opposite direction.
            self.shift -= x3d

        # Elevate all the actuators (except the first one that does not move)
        # the corresponding distance to get the required inclination.
        self.REAR.shift_actuator_proportional(False, True, distance)
        self.FRNT.shift_actuator_proportional(True, True, distance)
 
        if not check:
            return True, 0.0
        
        # Check the validity of the motion.
        # TODO: When fixing front or elevating the rear wheel, it is possible
        # that this function work wrongly. Check it.
        col, stb = self.check_position(distance)

        if col['res'] and stb['res']:
            return True, 0.0, 0.0
        
        # This code is similar to advance function.
        if not col['res'] and stb['res']:
            # Only collision detected.
            hor = col['hor']
            # For the horizontal case, only the actuator error is needed,
            # because no wheel error can happen when inclining.
            ver = col['act']
        elif col['res'] and not stb['res']:
            # Only unstability detected.
            hor = stb['dis']
            ver = 0.0
        else:
            ver = col['act']
            # Both error happens. Get the larger of them.
            if distance > 0:
                hor = min([col['hor'], stb['dis']])
            else: 
                hor = max([col['hor'], stb['dis']])
            
        # Set the structure back to its original position.
        self.incline(-distance, elevate_rear, fix_front, False)
        # Check that everything is OK again.
        col, stb = self.check_position(distance)
        if col['res'] and stb['res']:
            return False, hor, ver
        raise RuntimeError("Error in incline function")

    # =========================================================================
    # Drawing functions.
    # =========================================================================
    # Base colors and widths.
    BASE_COLOR = (0xFF, 0x00, 0xB3)
    BASE_WIDTH = 6
 
    def draw(self, origin, image, scale, shift):
        """Draw complete wheelchair.
        """
        x1, y1, __, __ = self.REAR.position(0)
        __, __, x2, y2 = self.FRNT.position(0)
 
        cx1 = float32(scale*(origin[0]+x1))
        cy1 = float32(scale*(origin[1]-y1))
        cx2 = float32(scale*(origin[0]+x2))
        cy2 = float32(scale*(origin[1]-y2))
        cv2.line(image, (cx1, cy1), (cx2, cy2), self.BASE_COLOR,
                 self.BASE_WIDTH, cv2.LINE_AA, shift)
 
        dy1 = float32(scale*(origin[1]-y1+self.HEIGHT))
        dy2 = float32(scale*(origin[1]-y2+self.HEIGHT))
        cv2.line(image, (cx1, dy1), (cx2, dy2), self.BASE_COLOR,
                 self.BASE_WIDTH, cv2.LINE_AA, shift)
 
        self.REAR.draw(origin, image, scale, shift)
        self.FRNT.draw(origin, image, scale, shift)
            
###############################################################################
# End of file.
###############################################################################
#     def save_state(self, ws):
#         """Save current state to a csv file.
#         
#         """
#         # Get actual number of rows saved in the spreadsheet:
#         i = len(ws.rows)
#         # Write data:
#         ws.write(i, 0, self.ACTUATORS[0].d)
#         ws.write(i, 1, self.ACTUATORS[1].d)
#         ws.write(i, 2, self.ACTUATORS[2].d)
#         ws.write(i, 3, self.ACTUATORS[3].d)
#         ws.write(i, 4, self.angle)
#         ws.write(i, 5, self.shift)
#        
#     def get_actuator_shifts(self):
#         """Returns maximum shift for all the actuators.
#         
#         For the current structure position, get the maximum allowed shift for
#         each actuator, both in positive and in negative direction.
#         Note that the minimum value in each direction is also the maximum
#         elevation allowed for the structure.
#         
#         """
#         return [act.get_maximum_shift() for act in self.ACTUATORS]
# 
#     def get_wheels_distances(self):
#         """Return the distances from a wheel to the stairs.
#         See stair.set_distances function, and getDistances.svg.
#         """
#         return [act.get_wheel_distances() for act in self.ACTUATORS]
# 
#     def get_inclination(self):
#         """Returns the inclination of the structure.
#         
#         """
#         # The inclination is computed as the difference in height between the
#         # front and the rear joints of the structure.
#         __, y0 = self.ACTUATORS[0].JOINT.position()
#         __, y3 = self.ACTUATORS[3].JOINT.position()
#         return y3-y0     <|MERGE_RESOLUTION|>--- conflicted
+++ resolved
@@ -223,24 +223,17 @@
             return True, 0.0
         
         if not col['res'] and stb['res']:
-<<<<<<< HEAD
             # Only collision detected.
+            # Only a collision happens.
             dis = col['hor']
         elif col['res'] and not stb['res']:
             # Only unstability detected.
+            # Only a unstability happens.
             dis = stb['dis']
         else:
             # Both error happens. Get the larger of them.
-=======
-            # Only a collision happens.
-            dis = col['hor']
-        elif col['res'] and not stb['res']:
-            # Only a unstability happens.
-            dis = stb['dis']
-        else:
             # Both collision ans unstability happens. Get the largest of both
             # distances.
->>>>>>> 71dc38ed
             if distance > 0:
                 dis = min([col['hor'], stb['dis']])
             else: 
@@ -398,27 +391,19 @@
 
         if col['res'] and stb['res']:
             return True, 0.0, 0.0
-        
-        # This code is similar to advance function.
-        if not col['res'] and stb['res']:
-            # Only collision detected.
+        elif not col['res']:
+            # Check if there is a problem with an actuator.
+            if col['act'] != 0:
+                ver = col['act']
+            else:
+                ver = 0.0
             hor = col['hor']
-            # For the horizontal case, only the actuator error is needed,
-            # because no wheel error can happen when inclining.
-            ver = col['act']
-        elif col['res'] and not stb['res']:
-            # Only unstability detected.
+        elif not stb['res']:
             hor = stb['dis']
             ver = 0.0
         else:
-            ver = col['act']
-            # Both error happens. Get the larger of them.
-            if distance > 0:
-                hor = min([col['hor'], stb['dis']])
-            else: 
-                hor = max([col['hor'], stb['dis']])
-            
-        # Set the structure back to its original position.
+            raise RuntimeError("Error in incline function")
+        
         self.incline(-distance, elevate_rear, fix_front, False)
         # Check that everything is OK again.
         col, stb = self.check_position(distance)
