--- conflicted
+++ resolved
@@ -95,19 +95,15 @@
         position -- Coordinates (x,y) for the required center of the wheel.
         
         """
+        #TODO
         if self.state != WheelState.Unstable:
             # If the wheel is not in an unstable position, this value has no
             # sense (is not useful at all).
             return None
         
         # Compute the distance for a radius equal 0. With this trick, the
-<<<<<<< HEAD
-        # function will compute the desired distance.
-        hc, hl, hr, wl, wr = self.SIMULATOR.get_distances((cx, cy), 0)
-=======
         # function returns the desired distance.
         hc, hl, hr, wl, wr = self.SIMULATOR.get_distances(position, 0)
->>>>>>> 71dc38ed
         if hr > hc and hc >= hl:
             # Upstairs direction. The comparison hc = hl happens at the
             # beginning of the stair.
@@ -115,8 +111,7 @@
         elif hr < hc and hc <= hl:
             # Downstairs direction.
             return wl
-        # Other cases are not possible, but in any case, returns 0.
-        return 0.0
+        return 0
 
     def ground(self, position):
         """Check whether the wheel is lying in a horizontal place.
